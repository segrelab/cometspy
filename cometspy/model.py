--- conflicted
+++ resolved
@@ -106,11 +106,7 @@
         self.convection_flag = False
         self.light_flag = False
 
-<<<<<<< HEAD
-        self.nonlinear_diffusion_flag = False
         self.nonlinear_diffusion_ctx_flag = False
-=======
->>>>>>> dbbf234a
         self.neutral_drift_flag = False
         self.noise_variance_flag = False
         self.default_vmax = 10
